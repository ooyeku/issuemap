2025/08/08 16:43:10 server.go:120: IssueMap server starting on port 4042
2025/08/08 16:43:10 server.go:121: API endpoints available at http://localhost:4042/api/v1
2025/08/08 16:43:31 server.go:316: GET /api/v1/issues 609.75µs
2025/08/08 16:44:53 server.go:274: Loaded 2 issues into memory from disk
2025/08/08 16:45:17 server.go:274: Loaded 2 issues into memory from disk
2025/08/08 16:45:26 server.go:316: GET /api/v1/issues 39.875µs
2025/08/08 16:49:45 server.go:274: Loaded 3 issues into memory from disk
2025/08/08 16:50:18 server.go:274: Loaded 4 issues into memory from disk
2025/08/08 16:50:46 server.go:274: Loaded 5 issues into memory from disk
2025/08/08 16:51:09 server.go:274: Loaded 6 issues into memory from disk
2025/08/08 16:54:37 server.go:316: GET /api/v1/issues 68.916µs
2025/08/08 16:54:39 server.go:316: GET /api/v1/issues 129.959µs
2025/08/08 16:58:27 server.go:274: Loaded 6 issues into memory from disk
2025/08/08 16:59:00 server.go:274: Loaded 6 issues into memory from disk
2025/08/08 16:59:15 server.go:274: Loaded 6 issues into memory from disk
2025/08/08 17:00:54 server.go:316: GET /api/v1/issues 56.75µs
2025/08/08 17:01:04 server.go:316: GET /api/v1/history 21.083µs
2025/08/08 17:01:12 server.go:316: GET /api/v1/issues/001 24.959µs
2025/08/08 17:01:22 server.go:316: GET /api/v1/issues/ISSUE-001 24.709µs
2025/08/08 17:01:28 server.go:316: GET /api/v1/issues/ISSUE-006 18.292µs
2025/08/08 17:40:49 server.go:316: GET /api/v1/issues/ISSUE-006 107.125µs
2025/08/08 17:49:46 server.go:274: Loaded 6 issues into memory from disk
2025/08/08 17:49:47 server.go:274: Loaded 6 issues into memory from disk
2025/08/08 17:50:24 server.go:274: Loaded 6 issues into memory from disk
2025/08/08 18:00:52 server.go:316: GET /api/v1/issues/ISSUE-003 38.25µs
2025/08/08 18:01:38 server.go:316: GET /api/v1/issues/ISSUE-003 23.708µs
2025/08/08 23:04:13 server.go:274: Loaded 5 issues into memory from disk
2025/08/08 23:13:22 server.go:274: Loaded 6 issues into memory from disk
2025/08/08 23:13:22 server.go:274: Loaded 9 issues into memory from disk
2025/08/08 23:13:23 server.go:274: Loaded 16 issues into memory from disk
2025/08/08 23:13:26 server.go:274: Loaded 89 issues into memory from disk
2025/08/08 23:14:33 server.go:274: Loaded 87 issues into memory from disk
2025/08/08 23:15:01 server.go:274: Loaded 87 issues into memory from disk
2025/08/08 23:19:51 server.go:316: GET /api/v1/issues 2.10125ms
2025/08/08 23:22:03 server.go:274: Loaded 87 issues into memory from disk
<<<<<<< HEAD
2025/08/08 23:23:28 server.go:274: Loaded 87 issues into memory from disk
=======
2025/08/08 23:23:28 server.go:274: Loaded 87 issues into memory from disk
2025/08/08 23:23:38 server.go:274: Loaded 87 issues into memory from disk
2025/08/08 23:24:27 server.go:274: Loaded 87 issues into memory from disk
>>>>>>> 19735f44
<|MERGE_RESOLUTION|>--- conflicted
+++ resolved
@@ -33,10 +33,6 @@
 2025/08/08 23:15:01 server.go:274: Loaded 87 issues into memory from disk
 2025/08/08 23:19:51 server.go:316: GET /api/v1/issues 2.10125ms
 2025/08/08 23:22:03 server.go:274: Loaded 87 issues into memory from disk
-<<<<<<< HEAD
-2025/08/08 23:23:28 server.go:274: Loaded 87 issues into memory from disk
-=======
 2025/08/08 23:23:28 server.go:274: Loaded 87 issues into memory from disk
 2025/08/08 23:23:38 server.go:274: Loaded 87 issues into memory from disk
-2025/08/08 23:24:27 server.go:274: Loaded 87 issues into memory from disk
->>>>>>> 19735f44
+2025/08/08 23:24:27 server.go:274: Loaded 87 issues into memory from disk