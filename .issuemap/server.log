--- conflicted
+++ resolved
@@ -35,9 +35,6 @@
 2025/08/08 23:22:03 server.go:274: Loaded 87 issues into memory from disk
 2025/08/08 23:23:28 server.go:274: Loaded 87 issues into memory from disk
 2025/08/08 23:23:38 server.go:274: Loaded 87 issues into memory from disk
-<<<<<<< HEAD
-2025/08/08 23:24:27 server.go:274: Loaded 87 issues into memory from disk
-=======
 2025/08/08 23:24:27 server.go:274: Loaded 87 issues into memory from disk
 2025/08/08 23:24:35 server.go:274: Loaded 87 issues into memory from disk
 2025/08/08 23:24:49 server.go:274: Loaded 87 issues into memory from disk
@@ -48,5 +45,4 @@
 2025/08/08 23:27:30 server.go:274: Loaded 87 issues into memory from disk
 2025/08/08 23:27:31 server.go:274: Loaded 87 issues into memory from disk
 2025/08/08 23:27:57 server.go:274: Loaded 87 issues into memory from disk
-2025/08/08 23:27:58 server.go:274: Loaded 87 issues into memory from disk
->>>>>>> 19adb5e7
+2025/08/08 23:27:58 server.go:274: Loaded 87 issues into memory from disk