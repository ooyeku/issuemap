2025/08/08 16:43:10 server.go:120: IssueMap server starting on port 4042
2025/08/08 16:43:10 server.go:121: API endpoints available at http://localhost:4042/api/v1
2025/08/08 16:43:31 server.go:316: GET /api/v1/issues 609.75µs
2025/08/08 16:44:53 server.go:274: Loaded 2 issues into memory from disk
2025/08/08 16:45:17 server.go:274: Loaded 2 issues into memory from disk
2025/08/08 16:45:26 server.go:316: GET /api/v1/issues 39.875µs
2025/08/08 16:49:45 server.go:274: Loaded 3 issues into memory from disk
2025/08/08 16:50:18 server.go:274: Loaded 4 issues into memory from disk
2025/08/08 16:50:46 server.go:274: Loaded 5 issues into memory from disk
2025/08/08 16:51:09 server.go:274: Loaded 6 issues into memory from disk
2025/08/08 16:54:37 server.go:316: GET /api/v1/issues 68.916µs
2025/08/08 16:54:39 server.go:316: GET /api/v1/issues 129.959µs
2025/08/08 16:58:27 server.go:274: Loaded 6 issues into memory from disk
2025/08/08 16:59:00 server.go:274: Loaded 6 issues into memory from disk
2025/08/08 16:59:15 server.go:274: Loaded 6 issues into memory from disk
2025/08/08 17:00:54 server.go:316: GET /api/v1/issues 56.75µs
2025/08/08 17:01:04 server.go:316: GET /api/v1/history 21.083µs
2025/08/08 17:01:12 server.go:316: GET /api/v1/issues/001 24.959µs
2025/08/08 17:01:22 server.go:316: GET /api/v1/issues/ISSUE-001 24.709µs
2025/08/08 17:01:28 server.go:316: GET /api/v1/issues/ISSUE-006 18.292µs
2025/08/08 17:40:49 server.go:316: GET /api/v1/issues/ISSUE-006 107.125µs
2025/08/08 17:49:46 server.go:274: Loaded 6 issues into memory from disk
2025/08/08 17:49:47 server.go:274: Loaded 6 issues into memory from disk
2025/08/08 17:50:24 server.go:274: Loaded 6 issues into memory from disk
2025/08/08 18:00:52 server.go:316: GET /api/v1/issues/ISSUE-003 38.25µs
2025/08/08 18:01:38 server.go:316: GET /api/v1/issues/ISSUE-003 23.708µs
2025/08/08 23:04:13 server.go:274: Loaded 5 issues into memory from disk
2025/08/08 23:13:22 server.go:274: Loaded 6 issues into memory from disk
2025/08/08 23:13:22 server.go:274: Loaded 9 issues into memory from disk
2025/08/08 23:13:23 server.go:274: Loaded 16 issues into memory from disk
2025/08/08 23:13:26 server.go:274: Loaded 89 issues into memory from disk
2025/08/08 23:14:33 server.go:274: Loaded 87 issues into memory from disk
2025/08/08 23:15:01 server.go:274: Loaded 87 issues into memory from disk
<<<<<<< HEAD
2025/08/08 23:19:51 server.go:316: GET /api/v1/issues 2.10125ms
=======
2025/08/08 23:19:51 server.go:316: GET /api/v1/issues 2.10125ms
2025/08/08 23:22:03 server.go:274: Loaded 87 issues into memory from disk
2025/08/08 23:23:28 server.go:274: Loaded 87 issues into memory from disk
>>>>>>> 1bf07695
<|MERGE_RESOLUTION|>--- conflicted
+++ resolved
@@ -31,10 +31,6 @@
 2025/08/08 23:13:26 server.go:274: Loaded 89 issues into memory from disk
 2025/08/08 23:14:33 server.go:274: Loaded 87 issues into memory from disk
 2025/08/08 23:15:01 server.go:274: Loaded 87 issues into memory from disk
-<<<<<<< HEAD
-2025/08/08 23:19:51 server.go:316: GET /api/v1/issues 2.10125ms
-=======
 2025/08/08 23:19:51 server.go:316: GET /api/v1/issues 2.10125ms
 2025/08/08 23:22:03 server.go:274: Loaded 87 issues into memory from disk
-2025/08/08 23:23:28 server.go:274: Loaded 87 issues into memory from disk
->>>>>>> 1bf07695
+2025/08/08 23:23:28 server.go:274: Loaded 87 issues into memory from disk