--- conflicted
+++ resolved
@@ -1,13 +1,7 @@
 issue_id: ISSUE-008
-<<<<<<< HEAD
-current_version: 2
-created_at: 2025-08-08T23:13:22.906504-05:00
-updated_at: 2025-08-08T23:23:38.017846-05:00
-=======
 current_version: 3
 created_at: 2025-08-08T23:13:22.906504-05:00
 updated_at: 2025-08-08T23:24:27.680405-05:00
->>>>>>> 19735f44
 entries:
     - id: hist_1754712802888248000
       issue_id: ISSUE-008
@@ -53,9 +47,6 @@
           old_value: main
           new_value: feature/ISSUE-008-tui-goals-keyboard-first-mouse-optional-discoverab
       metadata:
-<<<<<<< HEAD
-        git_branch: feature/ISSUE-007-tui-goals-professional-look-and-feel-consistent-wi
-=======
         git_branch: feature/ISSUE-007-tui-goals-professional-look-and-feel-consistent-wi
     - id: hist_1754713467679965000
       issue_id: ISSUE-008
@@ -69,5 +60,4 @@
           old_value: open
           new_value: in-progress
       metadata:
-        git_branch: feature/ISSUE-008-tui-goals-keyboard-first-mouse-optional-discoverab
->>>>>>> 19735f44
+        git_branch: feature/ISSUE-008-tui-goals-keyboard-first-mouse-optional-discoverab