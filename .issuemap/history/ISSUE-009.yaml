issue_id: ISSUE-009
<<<<<<< HEAD
current_version: 2
created_at: 2025-08-08T23:13:22.954015-05:00
updated_at: 2025-08-08T23:24:35.097776-05:00
=======
current_version: 4
created_at: 2025-08-08T23:13:22.954015-05:00
updated_at: 2025-08-08T23:27:30.38746-05:00
>>>>>>> 19adb5e7
entries:
    - id: hist_1754712802936820000
      issue_id: ISSUE-009
      version: 1
      type: created
      author: Test User
      timestamp: 2025-08-08T23:13:22.936821-05:00
      message: 'Issue created: [TUI] Goals: Parity with core CLI flows (create → branch → commit → sync → merge → close)'
      changes:
        - field: title
          old_value: null
          new_value: '[TUI] Goals: Parity with core CLI flows (create → branch → commit → sync → merge → close)'
        - field: description
          old_value: null
          new_value: ""
        - field: type
          old_value: null
          new_value: task
        - field: status
          old_value: null
          new_value: open
        - field: priority
          old_value: null
          new_value: medium
        - field: labels
          old_value: null
          new_value:
            - tui
            - goal
      metadata:
        git_author: Test User
        git_branch: main
        git_email: test@example.com
    - id: hist_1754713475097352000
      issue_id: ISSUE-009
      version: 2
      type: updated
      author: Test User
      timestamp: 2025-08-08T23:24:35.097362-05:00
      message: Updated branch
      changes:
        - field: branch
          old_value: main
          new_value: feature/ISSUE-009-tui-goals-parity-with-core-cli-flows-create-branch
      metadata:
<<<<<<< HEAD
        git_branch: feature/ISSUE-008-tui-goals-keyboard-first-mouse-optional-discoverab
=======
        git_branch: feature/ISSUE-008-tui-goals-keyboard-first-mouse-optional-discoverab
    - id: hist_1754713489721490000
      issue_id: ISSUE-009
      version: 3
      type: updated
      author: Test User
      timestamp: 2025-08-08T23:24:49.7215-05:00
      message: Updated status
      changes:
        - field: status
          old_value: open
          new_value: in-progress
      metadata:
        git_branch: feature/ISSUE-009-tui-parity-core-flows
    - id: hist_1754713650387104000
      issue_id: ISSUE-009
      version: 4
      type: updated
      author: Test User
      timestamp: 2025-08-08T23:27:30.387117-05:00
      message: Updated assignee
      changes:
        - field: assignee
          old_value: ""
          new_value: olayeku
      metadata:
        git_branch: feature/ISSUE-009-tui-parity-core-flows
>>>>>>> 19adb5e7
<|MERGE_RESOLUTION|>--- conflicted
+++ resolved
@@ -1,13 +1,7 @@
 issue_id: ISSUE-009
-<<<<<<< HEAD
-current_version: 2
-created_at: 2025-08-08T23:13:22.954015-05:00
-updated_at: 2025-08-08T23:24:35.097776-05:00
-=======
 current_version: 4
 created_at: 2025-08-08T23:13:22.954015-05:00
 updated_at: 2025-08-08T23:27:30.38746-05:00
->>>>>>> 19adb5e7
 entries:
     - id: hist_1754712802936820000
       issue_id: ISSUE-009
@@ -53,9 +47,6 @@
           old_value: main
           new_value: feature/ISSUE-009-tui-goals-parity-with-core-cli-flows-create-branch
       metadata:
-<<<<<<< HEAD
-        git_branch: feature/ISSUE-008-tui-goals-keyboard-first-mouse-optional-discoverab
-=======
         git_branch: feature/ISSUE-008-tui-goals-keyboard-first-mouse-optional-discoverab
     - id: hist_1754713489721490000
       issue_id: ISSUE-009
@@ -82,5 +73,4 @@
           old_value: ""
           new_value: olayeku
       metadata:
-        git_branch: feature/ISSUE-009-tui-parity-core-flows
->>>>>>> 19adb5e7
+        git_branch: feature/ISSUE-009-tui-parity-core-flows